import 'dart:convert';
import 'dart:io';

import 'package:backend/src/core/files/file_manager.dart';
import 'package:backend/src/data/services/generate_service_impl.dart';
import 'package:backend/src/domain/entities/project.dart';
import 'package:result_dart/result_dart.dart';
import 'package:test/test.dart';
import 'package:vaden/vaden.dart';

class FileMock implements File {
  var text = '';

  @override
  noSuchMethod(Invocation invocation) {
    return super.noSuchMethod(invocation);
  }

  @override
  Future<List<String>> readAsLines({Encoding encoding = utf8}) async {
    return ['line 1', 'line 2', 'line 3'];
  }

  @override
  Future<File> writeAsString(
    String contents, {
    FileMode mode = FileMode.write,
    Encoding encoding = utf8,
    bool flush = false,
  }) {
    text = contents;
    return Future.value(this);
  }
}

void main() {
  final storage = LocalStorage('testing/storage');

  test('generate initial project', () async {
    final temp = Directory('testing');
    final generate = GenerateServiceImpl(FileManager(), storage);

    await generate.createTempProject(
      Project(
        dependenciesKeys: [],
        projectName: 'jacob',
        projectDescription: 'Jacob Moura',
        dartVersion: '3.0.6',
      ),
      temp,
    );
  });

  test('generate initial project with dependency', () async {
    final temp = Directory('testing');
    final generate = GenerateServiceImpl(FileManager(), storage);

    await generate
        .createTempProject(
          Project(
<<<<<<< HEAD
            dependenciesKeys: ['openapi'],
=======
            dependencies: [
              Dependency(
                  name: 'Open API',
                  description: '3.0.0',
                  tag: 'DOC',
                  key: 'openapi',
                  requirements: []),
            ],
>>>>>>> eaf34e5d
            projectName: 'jacob',
            projectDescription: 'Jacob Moura',
            dartVersion: '3.0.6',
          ),
          temp,
        )
        .flatMap(generate.addDependencies);
  });

  test('generate initial project with dependency and generate zip', () async {
    final temp = Directory('testing');
    final generate = GenerateServiceImpl(FileManager(), storage);

    final link = await generate
        .createTempProject(
          Project(
<<<<<<< HEAD
            dependenciesKeys: ['openapi'],
=======
            dependencies: [
              Dependency(
                  name: 'Open API',
                  description: '3.0.0',
                  tag: 'DOC',
                  key: 'openapi',
                  requirements: []),
            ],
>>>>>>> eaf34e5d
            projectName: 'jacob',
            projectDescription: 'Jacob Moura',
            dartVersion: '3.0.6',
          ),
          temp,
        )
        .flatMap(generate.addDependencies)
        .flatMap(generate.createZipLink)
        .getOrThrow();

    print(link.url);
  });

  test('add line before', () async {
    final manager = FileManager();
    final file = FileMock();
    final line = RegExp(r'line 2');
    final content = 'line 1.5';

    await manager.insertLineInFile(file, line, content,
        position: InsertLinePosition.before);

    expect(file.text, 'line 1\nline 1.5\nline 2\nline 3');
  });
  test('add line after', () async {
    final manager = FileManager();
    final file = FileMock();
    final line = RegExp(r'line 2');
    final content = 'line 2.5';

    await manager.insertLineInFile(file, line, content,
        position: InsertLinePosition.after);

    expect(file.text, 'line 1\nline 2\nline 2.5\nline 3');
  });
}<|MERGE_RESOLUTION|>--- conflicted
+++ resolved
@@ -58,18 +58,8 @@
     await generate
         .createTempProject(
           Project(
-<<<<<<< HEAD
+
             dependenciesKeys: ['openapi'],
-=======
-            dependencies: [
-              Dependency(
-                  name: 'Open API',
-                  description: '3.0.0',
-                  tag: 'DOC',
-                  key: 'openapi',
-                  requirements: []),
-            ],
->>>>>>> eaf34e5d
             projectName: 'jacob',
             projectDescription: 'Jacob Moura',
             dartVersion: '3.0.6',
@@ -86,18 +76,7 @@
     final link = await generate
         .createTempProject(
           Project(
-<<<<<<< HEAD
             dependenciesKeys: ['openapi'],
-=======
-            dependencies: [
-              Dependency(
-                  name: 'Open API',
-                  description: '3.0.0',
-                  tag: 'DOC',
-                  key: 'openapi',
-                  requirements: []),
-            ],
->>>>>>> eaf34e5d
             projectName: 'jacob',
             projectDescription: 'Jacob Moura',
             dartVersion: '3.0.6',
