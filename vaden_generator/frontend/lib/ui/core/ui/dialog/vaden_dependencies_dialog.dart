--- conflicted
+++ resolved
@@ -134,11 +134,7 @@
                       Column(
                         children: [
                           Text(
-<<<<<<< HEAD
                             'Dependencies'.i18n(),
-=======
-                            'Dependências',
->>>>>>> fe66513b
                             style: GoogleFonts.anekBangla(
                               color: VadenColors.txtSecondary,
                               fontSize: 20,
