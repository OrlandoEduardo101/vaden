--- conflicted
+++ resolved
@@ -15,12 +15,7 @@
   cupertino_icons: ^1.0.8
   result_dart: ^2.0.0
   auto_injector: ^2.1.0
-<<<<<<< HEAD
   flutter_svg: ^2.0.17
-=======
-  dio: ^5.8.0+1
-  url_launcher: ^6.3.1
->>>>>>> 553645f2
 
 dev_dependencies:
   flutter_test:
