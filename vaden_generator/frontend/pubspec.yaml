--- conflicted
+++ resolved
@@ -30,12 +30,10 @@
     sdk: flutter
   localization: ^2.1.1
   lucid_validation: ^1.2.5
-<<<<<<< HEAD
   go_router: ^14.8.1
-=======
+
   flutter_web_plugins:
     sdk: flutter
->>>>>>> 988fad19
 
 dev_dependencies:
   flutter_test:
